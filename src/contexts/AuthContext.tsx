<<<<<<< HEAD
// src/contexts/AuthContext.tsx - PRODUCTION READY VERSION
import React, { createContext, useContext, useEffect, useState, ReactNode } from 'react';
import { User, Session } from '@supabase/supabase-js';
import { supabase, userService } from '../lib/supabase';
import { subscriptionService, SubscriptionCheckResult } from '../lib/subscriptionService';
import { UserProfile, Subscription } from '../types/supabase';
=======
import React, {
  createContext,
  useContext,
  useEffect,
  useState,
  ReactNode,
} from "react";
import { User, Session } from "@supabase/supabase-js";
import { supabase, userService } from "../lib/supabase";
import {
  subscriptionService,
  SubscriptionCheckResult,
} from "../lib/subscriptionService";
import { UserProfile, Subscription } from "../types/supabase";
>>>>>>> cb3d493a

interface AuthContextType {
  user: User | null;
  profile: UserProfile | null;
  subscription: Subscription | null;
  subscriptionStatus: SubscriptionCheckResult | null;
  session: Session | null;
  loading: boolean;
  signUp: (email: string, password: string) => Promise<void>;
  signIn: (email: string, password: string) => Promise<void>;
  signOut: () => Promise<void>;
  forgotPassword: (email: string) => Promise<void>;
  updateProfile: (updates: Partial<UserProfile>) => Promise<void>;
  refreshSubscription: () => Promise<void>;
  hasActiveSubscription: boolean;
  isEmailVerified: boolean;
}

const AuthContext = createContext<AuthContextType | undefined>(undefined);

export const useAuth = () => {
  const context = useContext(AuthContext);
  if (context === undefined) {
    throw new Error("useAuth must be used within an AuthProvider");
  }
  return context;
};

interface AuthProviderProps {
  children: ReactNode;
}

export const AuthProvider: React.FC<AuthProviderProps> = ({ children }) => {
  const [user, setUser] = useState<User | null>(null);
  const [profile, setProfile] = useState<UserProfile | null>(null);
  const [subscription, setSubscription] = useState<Subscription | null>(null);
  const [subscriptionStatus, setSubscriptionStatus] =
    useState<SubscriptionCheckResult | null>(null);
  const [session, setSession] = useState<Session | null>(null);
  const [loading, setLoading] = useState(true);
  const [dataLoading, setDataLoading] = useState(false);

  const hasActiveSubscription =
    subscriptionStatus?.hasActiveSubscription ?? false;
  const isEmailVerified = true; // Skip email verification completely

  // Optimized loading state - true when either auth or data is loading
  const isLoading = loading || dataLoading;

  useEffect(() => {
    let mounted = true;
    let loadingTimeoutId: NodeJS.Timeout;

    const initialize = async () => {
      try {
<<<<<<< HEAD
        console.log('🚀 AuthContext: Starting initialization...');
        
        // Set emergency timeout to prevent infinite loading
        loadingTimeoutId = setTimeout(() => {
          if (mounted) {
            console.error('⏰ AuthContext: Emergency timeout - forcing loading to false');
            setLoading(false);
          }
        }, 15000); // 15 second timeout

        const { data: { session: initialSession }, error } = await supabase.auth.getSession();
        
        if (error) {
          console.error('❌ AuthContext: Error getting session:', error);
          if (mounted) {
            setLoading(false);
            clearTimeout(loadingTimeoutId);
          }
          return;
        }

        console.log('✅ AuthContext: Session retrieved successfully');
        console.log('👤 User found:', !!initialSession?.user, initialSession?.user?.id);

        if (mounted) {
          setSession(initialSession);
          setUser(initialSession?.user ?? null);
        }
        
        if (initialSession?.user && mounted) {
          console.log('📊 AuthContext: Loading user data...');
=======
        const {
          data: { session: initialSession },
          error,
        } = await supabase.auth.getSession();

        if (error) {
          console.error("Error getting session:", error);
          setLoading(false);
          return;
        }

        setSession(initialSession);
        setUser(initialSession?.user ?? null);

        if (initialSession?.user) {
          setDataLoading(true);
>>>>>>> cb3d493a
          await loadUserData(initialSession.user);
          setDataLoading(false);
        }
<<<<<<< HEAD
        
        if (mounted) {
          console.log('✅ AuthContext: Initialization complete');
          setLoading(false);
          clearTimeout(loadingTimeoutId);
        }
      } catch (error) {
        console.error('💥 AuthContext: Initialization error:', error);
        if (mounted) {
          setLoading(false);
          clearTimeout(loadingTimeoutId);
        }
=======

        setLoading(false);
      } catch (error) {
        console.error("Session initialization error:", error);
        setLoading(false);
        setDataLoading(false);
>>>>>>> cb3d493a
      }
    };

    initialize();

    // Listen for auth changes
<<<<<<< HEAD
    const { data: { subscription: authSubscription } } = supabase.auth.onAuthStateChange(
      async (event, newSession) => {
        console.log('🔄 AuthContext: Auth state changed:', event, !!newSession?.user);
        
        if (!mounted) return;
        
        setSession(newSession);
        setUser(newSession?.user ?? null);
        
        if (newSession?.user) {
          console.log('📊 AuthContext: Loading user data after auth change...');
          await loadUserData(newSession.user);
        } else {
          console.log('🧹 AuthContext: Clearing user data');
          setProfile(null);
          setSubscription(null);
          setSubscriptionStatus(null);
        }
        
        setLoading(false);
=======
    const {
      data: { subscription: authSubscription },
    } = supabase.auth.onAuthStateChange(async (event, session) => {
      console.log("Auth event:", event, session?.user?.id);

      setSession(session);
      setUser(session?.user ?? null);

      if (session?.user) {
        setDataLoading(true);
        await loadUserData(session.user);
        setDataLoading(false);
      } else {
        setProfile(null);
        setSubscription(null);
        setSubscriptionStatus(null);
>>>>>>> cb3d493a
      }

      setLoading(false);
    });

    return () => {
<<<<<<< HEAD
      console.log('🧹 AuthContext: Cleanup');
      mounted = false;
      if (loadingTimeoutId) clearTimeout(loadingTimeoutId);
      if (authSubscription?.unsubscribe) {
=======
      if (
        authSubscription &&
        typeof authSubscription.unsubscribe === "function"
      ) {
>>>>>>> cb3d493a
        authSubscription.unsubscribe();
      }
    };
  }, []);

  const loadUserData = async (user: User) => {
    try {
<<<<<<< HEAD
      console.log('👤 AuthContext: Loading profile for user:', user.id);
      
      // Load or create user profile with proper error handling
      let userProfile: UserProfile | null = null;
      
      try {
        userProfile = await userService.getProfile(user.id);
      } catch (profileError) {
        console.error('⚠️ AuthContext: Error getting profile:', profileError);
      }
      
      if (!userProfile && user.email) {
        console.log('🆕 AuthContext: Creating new profile...');
        try {
          userProfile = await userService.createProfileSafe(user.id, user.email);
        } catch (createError) {
          console.error('⚠️ AuthContext: Error creating profile:', createError);
          // Fallback to basic profile
          userProfile = {
            id: user.id,
            email: user.email,
            display_name: null,
            avatar_url: null,
            email_verified: true,
            created_at: new Date().toISOString(),
            updated_at: new Date().toISOString()
          };
        }
      }
      
      if (userProfile) {
        console.log('✅ AuthContext: Profile loaded successfully');
        setProfile(userProfile);
        
        // Load subscription status with timeout and error handling
        console.log('💳 AuthContext: Loading subscription status...');
        
        try {
          const subStatusPromise = subscriptionService.checkUserSubscription(user.id);
          const timeoutPromise = new Promise<SubscriptionCheckResult>((_, reject) => 
            setTimeout(() => reject(new Error('Subscription check timeout')), 8000)
          );
          
          const subStatus = await Promise.race([subStatusPromise, timeoutPromise]);
          
          console.log('✅ AuthContext: Subscription status loaded:', {
            hasActive: subStatus.hasActiveSubscription,
            status: subStatus.status
          });
          
          setSubscriptionStatus(subStatus);
          setSubscription(subStatus.subscription);
        } catch (subscriptionError) {
          console.error('⚠️ AuthContext: Subscription check failed:', subscriptionError);
          // Set default inactive subscription to prevent blocking
          const defaultStatus: SubscriptionCheckResult = {
            hasActiveSubscription: false,
            subscription: null,
            status: 'inactive'
          };
          setSubscriptionStatus(defaultStatus);
          setSubscription(null);
        }
      } else {
        console.error('❌ AuthContext: Failed to load/create profile');
        // Set minimal defaults to prevent blocking
        setProfile({
          id: user.id,
          email: user.email || '',
          display_name: null,
          avatar_url: null,
          email_verified: true,
          created_at: new Date().toISOString(),
          updated_at: new Date().toISOString()
        });
        setSubscriptionStatus({
          hasActiveSubscription: false,
          subscription: null,
          status: 'inactive'
        });
      }
    } catch (error) {
      console.error('💥 AuthContext: Load user data error:', error);
      // Set fallback data to prevent blocking
      setProfile({
        id: user.id,
        email: user.email || '',
        display_name: null,
        avatar_url: null,
        email_verified: true,
        created_at: new Date().toISOString(),
        updated_at: new Date().toISOString()
      });
      setSubscriptionStatus({
        hasActiveSubscription: false,
        subscription: null,
        status: 'inactive'
      });
=======
      console.log("🔄 Loading user data for:", user.id);

      // Load or create user profile
      let userProfile = await userService.getProfile(user.id);

      if (!userProfile && user.email) {
        console.log("📝 No profile found, creating one manually...");
        userProfile = await userService.createProfileSafe(user.id, user.email);
      }

      // Always set profile (even if null)
      setProfile(userProfile);
      console.log("👤 Profile set:", userProfile?.id);
      console.log(
        "🔗 User ID relationship - Auth ID:",
        user.id,
        "Profile ID:",
        userProfile?.id
      );

      // Load subscription status REGARDLESS of profile status
      console.log("💳 Loading subscription status...");

      // Use profile ID for subscription query since subscription table references user_profiles(id)
      const userIdForSubscription = userProfile?.id || user.id;
      console.log(
        "🔍 Using user ID for subscription query:",
        userIdForSubscription
      );

      const subStatus = await subscriptionService.checkUserSubscription(
        userIdForSubscription
      );
      console.log("💳 Subscription status loaded:", subStatus);

      setSubscriptionStatus(subStatus);
      setSubscription(subStatus.subscription);

      console.log("✅ User data loaded:", {
        authUserId: user.id,
        profileId: userProfile?.id,
        subscription: subStatus,
        hasActiveSubscription: subStatus.hasActiveSubscription,
      });
    } catch (error) {
      console.error("❌ Error loading user data:", error);
      // Set default subscription status on error to prevent infinite loading
      const defaultStatus = {
        hasActiveSubscription: false,
        subscription: null,
        status: "inactive",
      };
      console.log("🔄 Setting default subscription status:", defaultStatus);
      setSubscriptionStatus(defaultStatus);
>>>>>>> cb3d493a
    }
  };

  const signUp = async (email: string, password: string): Promise<void> => {
    try {
<<<<<<< HEAD
      console.log('📝 AuthContext: Starting sign up for:', email);
      const { data, error } = await supabase.auth.signUp({
        email,
        password,
        options: {
          emailRedirectTo: `${window.location.origin}/auth/callback`
        }
      });
      
      if (error) {
        console.error('❌ AuthContext: Sign up error:', error);
        throw error;
      }
      
      console.log('✅ AuthContext: Sign up successful');
    } catch (error: any) {
      console.error('💥 AuthContext: Sign up error:', error);
      throw new Error(error.message || 'Failed to create account. Please try again.');
=======
      console.log("Starting signup process without email confirmation");

      // Create auth user without email confirmation
      const { data: authData, error: authError } = await supabase.auth.signUp({
        email: email.trim().toLowerCase(),
        password,
        options: {
          emailRedirectTo: undefined,
          data: {
            email_verified: true,
          },
        },
      });

      if (authError) {
        console.error("Auth signup error:", authError);
        throw authError;
      }

      if (!authData.user) {
        throw new Error("Signup failed - no user returned");
      }

      console.log("Auth user created:", authData.user.id);

      // Create user profile using safe function
      try {
        const profile = await userService.createProfileSafe(
          authData.user.id,
          email.trim().toLowerCase()
        );
        setProfile(profile);
        console.log("Profile created successfully");
      } catch (profileError) {
        console.error("Profile creation error:", profileError);
        // Don't fail signup if profile creation fails
      }

      console.log("Signup completed successfully");
    } catch (error: any) {
      console.error("Signup error:", error);
      throw new Error(
        error.message || "Failed to create account. Please try again."
      );
    } finally {
      setLoading(false);
>>>>>>> cb3d493a
    }
  };

  const signIn = async (email: string, password: string): Promise<void> => {
    setLoading(true);
    
    try {
      console.log('🔐 AuthContext: Starting sign in for:', email);
      const { data, error } = await supabase.auth.signInWithPassword({
<<<<<<< HEAD
        email,
        password
      });
      
      if (error) {
        console.error('❌ AuthContext: Sign in error:', error);
        throw error;
      }
      
      console.log('✅ AuthContext: Sign in successful');
      // Loading will be set to false in the auth state change handler
    } catch (error: any) {
      console.error('💥 AuthContext: Sign in error:', error);
      setLoading(false);
      
      if (error.message?.includes('Invalid login credentials')) {
        throw new Error('Invalid email or password. Please check your credentials and try again.');
=======
        email: email.trim().toLowerCase(),
        password,
      });

      if (error) throw error;

      // Success case - user and session will be set by onAuthStateChange
      console.log("Sign in successful:", data.user?.id);
    } catch (error: any) {
      console.error("Sign in error:", error);

      if (error.message?.includes("Invalid login credentials")) {
        throw new Error(
          "Invalid email or password. Please check your credentials and try again."
        );
>>>>>>> cb3d493a
      } else {
        throw new Error(
          error.message || "Failed to sign in. Please try again."
        );
      }
    }
  };

  const signOut = async (): Promise<void> => {
    try {
<<<<<<< HEAD
      console.log('🚪 AuthContext: Starting sign out...');
      
      const { error } = await supabase.auth.signOut();
      if (error) {
        console.error('❌ AuthContext: Supabase signOut error:', error);
      } else {
        console.log('✅ AuthContext: Supabase signOut completed');
      }
      
=======
      console.log("🚪 Starting sign out process...");

>>>>>>> cb3d493a
      // Clear all state immediately
      console.log('🧹 AuthContext: Clearing auth state...');
      setUser(null);
      setProfile(null);
      setSubscription(null);
      setSubscriptionStatus(null);
      setSession(null);
<<<<<<< HEAD
      setLoading(false);
      
      // Force navigation to home
      console.log('🏠 AuthContext: Redirecting to home...');
      window.location.href = '/';
      
    } catch (error: any) {
      console.error('💥 AuthContext: Sign out error:', error);
      
      // Force clear state and redirect even if signOut fails
=======

      console.log("🧹 State cleared, calling Supabase signOut...");

      const { error } = await supabase.auth.signOut();
      if (error) throw error;

      console.log("✅ Supabase signOut successful");

      // Force reload to ensure clean state
      window.location.replace("/");
    } catch (error: any) {
      console.error("Sign out error:", error);

      // Force clear state even if Supabase signOut fails
>>>>>>> cb3d493a
      setUser(null);
      setProfile(null);
      setSubscription(null);
      setSubscriptionStatus(null);
      setSession(null);
<<<<<<< HEAD
      setLoading(false);
      
      window.location.href = '/';
=======

      // Force redirect
      window.location.replace("/");
>>>>>>> cb3d493a
    }
  };

  const forgotPassword = async (email: string): Promise<void> => {
    try {
      console.log('📧 AuthContext: Sending password reset for:', email);
      const { error } = await supabase.auth.resetPasswordForEmail(email, {
        redirectTo: `${window.location.origin}/reset-password`,
      });

      if (error) {
        console.error('❌ AuthContext: Password reset error:', error);
        throw error;
      }
<<<<<<< HEAD
      
      console.log('✅ AuthContext: Password reset email sent');
    } catch (error: any) {
      console.error('💥 AuthContext: Password reset error:', error);
      throw new Error(error.message || 'Failed to send reset email. Please try again.');
=======
    } catch (error: any) {
      console.error("Password reset error:", error);
      throw new Error(
        error.message || "Failed to send reset email. Please try again."
      );
>>>>>>> cb3d493a
    }
  };

  const updateProfile = async (
    updates: Partial<UserProfile>
  ): Promise<void> => {
    if (!user) throw new Error("User not authenticated");

    try {
      console.log('👤 AuthContext: Updating profile:', updates);
      const updatedProfile = await userService.updateProfile(user.id, updates);
      setProfile(updatedProfile);
      console.log('✅ AuthContext: Profile updated successfully');
    } catch (error: any) {
<<<<<<< HEAD
      console.error('💥 AuthContext: Profile update error:', error);
      throw new Error(error.message || 'Failed to update profile. Please try again.');
=======
      console.error("Profile update error:", error);
      throw new Error(
        error.message || "Failed to update profile. Please try again."
      );
>>>>>>> cb3d493a
    }
  };

  const refreshSubscription = async (): Promise<void> => {
    if (!user) return;

    try {
<<<<<<< HEAD
      console.log('🔄 AuthContext: Refreshing subscription...');
      const subStatus = await subscriptionService.checkUserSubscription(user.id);
=======
      const subStatus = await subscriptionService.checkUserSubscription(
        user.id
      );
>>>>>>> cb3d493a
      setSubscriptionStatus(subStatus);
      setSubscription(subStatus.subscription);
      console.log('✅ AuthContext: Subscription refreshed:', subStatus.hasActiveSubscription ? 'ACTIVE' : 'INACTIVE');
    } catch (error) {
<<<<<<< HEAD
      console.error('⚠️ AuthContext: Refresh subscription error:', error);
=======
      console.error("Refresh subscription error:", error);
>>>>>>> cb3d493a
    }
  };

  const value: AuthContextType = {
    user,
    profile,
    subscription,
    subscriptionStatus,
    session,
    loading: isLoading,
    signUp,
    signIn,
    signOut,
    forgotPassword,
    updateProfile,
    refreshSubscription,
    hasActiveSubscription,
    isEmailVerified,
  };

  return <AuthContext.Provider value={value}>{children}</AuthContext.Provider>;
};<|MERGE_RESOLUTION|>--- conflicted
+++ resolved
@@ -1,11 +1,3 @@
-<<<<<<< HEAD
-// src/contexts/AuthContext.tsx - PRODUCTION READY VERSION
-import React, { createContext, useContext, useEffect, useState, ReactNode } from 'react';
-import { User, Session } from '@supabase/supabase-js';
-import { supabase, userService } from '../lib/supabase';
-import { subscriptionService, SubscriptionCheckResult } from '../lib/subscriptionService';
-import { UserProfile, Subscription } from '../types/supabase';
-=======
 import React, {
   createContext,
   useContext,
@@ -20,7 +12,6 @@
   SubscriptionCheckResult,
 } from "../lib/subscriptionService";
 import { UserProfile, Subscription } from "../types/supabase";
->>>>>>> cb3d493a
 
 interface AuthContextType {
   user: User | null;
@@ -38,7 +29,6 @@
   hasActiveSubscription: boolean;
   isEmailVerified: boolean;
 }
-
 const AuthContext = createContext<AuthContextType | undefined>(undefined);
 
 export const useAuth = () => {
@@ -71,44 +61,8 @@
   const isLoading = loading || dataLoading;
 
   useEffect(() => {
-    let mounted = true;
-    let loadingTimeoutId: NodeJS.Timeout;
-
-    const initialize = async () => {
+    const getInitialSession = async () => {
       try {
-<<<<<<< HEAD
-        console.log('🚀 AuthContext: Starting initialization...');
-        
-        // Set emergency timeout to prevent infinite loading
-        loadingTimeoutId = setTimeout(() => {
-          if (mounted) {
-            console.error('⏰ AuthContext: Emergency timeout - forcing loading to false');
-            setLoading(false);
-          }
-        }, 15000); // 15 second timeout
-
-        const { data: { session: initialSession }, error } = await supabase.auth.getSession();
-        
-        if (error) {
-          console.error('❌ AuthContext: Error getting session:', error);
-          if (mounted) {
-            setLoading(false);
-            clearTimeout(loadingTimeoutId);
-          }
-          return;
-        }
-
-        console.log('✅ AuthContext: Session retrieved successfully');
-        console.log('👤 User found:', !!initialSession?.user, initialSession?.user?.id);
-
-        if (mounted) {
-          setSession(initialSession);
-          setUser(initialSession?.user ?? null);
-        }
-        
-        if (initialSession?.user && mounted) {
-          console.log('📊 AuthContext: Loading user data...');
-=======
         const {
           data: { session: initialSession },
           error,
@@ -125,59 +79,21 @@
 
         if (initialSession?.user) {
           setDataLoading(true);
->>>>>>> cb3d493a
           await loadUserData(initialSession.user);
           setDataLoading(false);
         }
-<<<<<<< HEAD
-        
-        if (mounted) {
-          console.log('✅ AuthContext: Initialization complete');
-          setLoading(false);
-          clearTimeout(loadingTimeoutId);
-        }
-      } catch (error) {
-        console.error('💥 AuthContext: Initialization error:', error);
-        if (mounted) {
-          setLoading(false);
-          clearTimeout(loadingTimeoutId);
-        }
-=======
 
         setLoading(false);
       } catch (error) {
         console.error("Session initialization error:", error);
         setLoading(false);
         setDataLoading(false);
->>>>>>> cb3d493a
       }
     };
 
-    initialize();
+    getInitialSession();
 
     // Listen for auth changes
-<<<<<<< HEAD
-    const { data: { subscription: authSubscription } } = supabase.auth.onAuthStateChange(
-      async (event, newSession) => {
-        console.log('🔄 AuthContext: Auth state changed:', event, !!newSession?.user);
-        
-        if (!mounted) return;
-        
-        setSession(newSession);
-        setUser(newSession?.user ?? null);
-        
-        if (newSession?.user) {
-          console.log('📊 AuthContext: Loading user data after auth change...');
-          await loadUserData(newSession.user);
-        } else {
-          console.log('🧹 AuthContext: Clearing user data');
-          setProfile(null);
-          setSubscription(null);
-          setSubscriptionStatus(null);
-        }
-        
-        setLoading(false);
-=======
     const {
       data: { subscription: authSubscription },
     } = supabase.auth.onAuthStateChange(async (event, session) => {
@@ -194,24 +110,16 @@
         setProfile(null);
         setSubscription(null);
         setSubscriptionStatus(null);
->>>>>>> cb3d493a
       }
 
       setLoading(false);
     });
 
     return () => {
-<<<<<<< HEAD
-      console.log('🧹 AuthContext: Cleanup');
-      mounted = false;
-      if (loadingTimeoutId) clearTimeout(loadingTimeoutId);
-      if (authSubscription?.unsubscribe) {
-=======
       if (
         authSubscription &&
         typeof authSubscription.unsubscribe === "function"
       ) {
->>>>>>> cb3d493a
         authSubscription.unsubscribe();
       }
     };
@@ -219,106 +127,6 @@
 
   const loadUserData = async (user: User) => {
     try {
-<<<<<<< HEAD
-      console.log('👤 AuthContext: Loading profile for user:', user.id);
-      
-      // Load or create user profile with proper error handling
-      let userProfile: UserProfile | null = null;
-      
-      try {
-        userProfile = await userService.getProfile(user.id);
-      } catch (profileError) {
-        console.error('⚠️ AuthContext: Error getting profile:', profileError);
-      }
-      
-      if (!userProfile && user.email) {
-        console.log('🆕 AuthContext: Creating new profile...');
-        try {
-          userProfile = await userService.createProfileSafe(user.id, user.email);
-        } catch (createError) {
-          console.error('⚠️ AuthContext: Error creating profile:', createError);
-          // Fallback to basic profile
-          userProfile = {
-            id: user.id,
-            email: user.email,
-            display_name: null,
-            avatar_url: null,
-            email_verified: true,
-            created_at: new Date().toISOString(),
-            updated_at: new Date().toISOString()
-          };
-        }
-      }
-      
-      if (userProfile) {
-        console.log('✅ AuthContext: Profile loaded successfully');
-        setProfile(userProfile);
-        
-        // Load subscription status with timeout and error handling
-        console.log('💳 AuthContext: Loading subscription status...');
-        
-        try {
-          const subStatusPromise = subscriptionService.checkUserSubscription(user.id);
-          const timeoutPromise = new Promise<SubscriptionCheckResult>((_, reject) => 
-            setTimeout(() => reject(new Error('Subscription check timeout')), 8000)
-          );
-          
-          const subStatus = await Promise.race([subStatusPromise, timeoutPromise]);
-          
-          console.log('✅ AuthContext: Subscription status loaded:', {
-            hasActive: subStatus.hasActiveSubscription,
-            status: subStatus.status
-          });
-          
-          setSubscriptionStatus(subStatus);
-          setSubscription(subStatus.subscription);
-        } catch (subscriptionError) {
-          console.error('⚠️ AuthContext: Subscription check failed:', subscriptionError);
-          // Set default inactive subscription to prevent blocking
-          const defaultStatus: SubscriptionCheckResult = {
-            hasActiveSubscription: false,
-            subscription: null,
-            status: 'inactive'
-          };
-          setSubscriptionStatus(defaultStatus);
-          setSubscription(null);
-        }
-      } else {
-        console.error('❌ AuthContext: Failed to load/create profile');
-        // Set minimal defaults to prevent blocking
-        setProfile({
-          id: user.id,
-          email: user.email || '',
-          display_name: null,
-          avatar_url: null,
-          email_verified: true,
-          created_at: new Date().toISOString(),
-          updated_at: new Date().toISOString()
-        });
-        setSubscriptionStatus({
-          hasActiveSubscription: false,
-          subscription: null,
-          status: 'inactive'
-        });
-      }
-    } catch (error) {
-      console.error('💥 AuthContext: Load user data error:', error);
-      // Set fallback data to prevent blocking
-      setProfile({
-        id: user.id,
-        email: user.email || '',
-        display_name: null,
-        avatar_url: null,
-        email_verified: true,
-        created_at: new Date().toISOString(),
-        updated_at: new Date().toISOString()
-      });
-      setSubscriptionStatus({
-        hasActiveSubscription: false,
-        subscription: null,
-        status: 'inactive'
-      });
-=======
       console.log("🔄 Loading user data for:", user.id);
 
       // Load or create user profile
@@ -373,32 +181,12 @@
       };
       console.log("🔄 Setting default subscription status:", defaultStatus);
       setSubscriptionStatus(defaultStatus);
->>>>>>> cb3d493a
     }
   };
 
   const signUp = async (email: string, password: string): Promise<void> => {
-    try {
-<<<<<<< HEAD
-      console.log('📝 AuthContext: Starting sign up for:', email);
-      const { data, error } = await supabase.auth.signUp({
-        email,
-        password,
-        options: {
-          emailRedirectTo: `${window.location.origin}/auth/callback`
-        }
-      });
-      
-      if (error) {
-        console.error('❌ AuthContext: Sign up error:', error);
-        throw error;
-      }
-      
-      console.log('✅ AuthContext: Sign up successful');
-    } catch (error: any) {
-      console.error('💥 AuthContext: Sign up error:', error);
-      throw new Error(error.message || 'Failed to create account. Please try again.');
-=======
+    setLoading(true);
+    try {
       console.log("Starting signup process without email confirmation");
 
       // Create auth user without email confirmation
@@ -445,35 +233,13 @@
       );
     } finally {
       setLoading(false);
->>>>>>> cb3d493a
     }
   };
 
   const signIn = async (email: string, password: string): Promise<void> => {
     setLoading(true);
-    
-    try {
-      console.log('🔐 AuthContext: Starting sign in for:', email);
+    try {
       const { data, error } = await supabase.auth.signInWithPassword({
-<<<<<<< HEAD
-        email,
-        password
-      });
-      
-      if (error) {
-        console.error('❌ AuthContext: Sign in error:', error);
-        throw error;
-      }
-      
-      console.log('✅ AuthContext: Sign in successful');
-      // Loading will be set to false in the auth state change handler
-    } catch (error: any) {
-      console.error('💥 AuthContext: Sign in error:', error);
-      setLoading(false);
-      
-      if (error.message?.includes('Invalid login credentials')) {
-        throw new Error('Invalid email or password. Please check your credentials and try again.');
-=======
         email: email.trim().toLowerCase(),
         password,
       });
@@ -489,50 +255,26 @@
         throw new Error(
           "Invalid email or password. Please check your credentials and try again."
         );
->>>>>>> cb3d493a
       } else {
         throw new Error(
           error.message || "Failed to sign in. Please try again."
         );
       }
+    } finally {
+      setLoading(false);
     }
   };
 
   const signOut = async (): Promise<void> => {
     try {
-<<<<<<< HEAD
-      console.log('🚪 AuthContext: Starting sign out...');
-      
-      const { error } = await supabase.auth.signOut();
-      if (error) {
-        console.error('❌ AuthContext: Supabase signOut error:', error);
-      } else {
-        console.log('✅ AuthContext: Supabase signOut completed');
-      }
-      
-=======
       console.log("🚪 Starting sign out process...");
 
->>>>>>> cb3d493a
       // Clear all state immediately
-      console.log('🧹 AuthContext: Clearing auth state...');
       setUser(null);
       setProfile(null);
       setSubscription(null);
       setSubscriptionStatus(null);
       setSession(null);
-<<<<<<< HEAD
-      setLoading(false);
-      
-      // Force navigation to home
-      console.log('🏠 AuthContext: Redirecting to home...');
-      window.location.href = '/';
-      
-    } catch (error: any) {
-      console.error('💥 AuthContext: Sign out error:', error);
-      
-      // Force clear state and redirect even if signOut fails
-=======
 
       console.log("🧹 State cleared, calling Supabase signOut...");
 
@@ -547,48 +289,31 @@
       console.error("Sign out error:", error);
 
       // Force clear state even if Supabase signOut fails
->>>>>>> cb3d493a
       setUser(null);
       setProfile(null);
       setSubscription(null);
       setSubscriptionStatus(null);
       setSession(null);
-<<<<<<< HEAD
-      setLoading(false);
-      
-      window.location.href = '/';
-=======
 
       // Force redirect
       window.location.replace("/");
->>>>>>> cb3d493a
     }
   };
 
   const forgotPassword = async (email: string): Promise<void> => {
     try {
-      console.log('📧 AuthContext: Sending password reset for:', email);
       const { error } = await supabase.auth.resetPasswordForEmail(email, {
         redirectTo: `${window.location.origin}/reset-password`,
       });
 
       if (error) {
-        console.error('❌ AuthContext: Password reset error:', error);
         throw error;
       }
-<<<<<<< HEAD
-      
-      console.log('✅ AuthContext: Password reset email sent');
-    } catch (error: any) {
-      console.error('💥 AuthContext: Password reset error:', error);
-      throw new Error(error.message || 'Failed to send reset email. Please try again.');
-=======
     } catch (error: any) {
       console.error("Password reset error:", error);
       throw new Error(
         error.message || "Failed to send reset email. Please try again."
       );
->>>>>>> cb3d493a
     }
   };
 
@@ -598,20 +323,13 @@
     if (!user) throw new Error("User not authenticated");
 
     try {
-      console.log('👤 AuthContext: Updating profile:', updates);
       const updatedProfile = await userService.updateProfile(user.id, updates);
       setProfile(updatedProfile);
-      console.log('✅ AuthContext: Profile updated successfully');
-    } catch (error: any) {
-<<<<<<< HEAD
-      console.error('💥 AuthContext: Profile update error:', error);
-      throw new Error(error.message || 'Failed to update profile. Please try again.');
-=======
+    } catch (error: any) {
       console.error("Profile update error:", error);
       throw new Error(
         error.message || "Failed to update profile. Please try again."
       );
->>>>>>> cb3d493a
     }
   };
 
@@ -619,23 +337,13 @@
     if (!user) return;
 
     try {
-<<<<<<< HEAD
-      console.log('🔄 AuthContext: Refreshing subscription...');
-      const subStatus = await subscriptionService.checkUserSubscription(user.id);
-=======
       const subStatus = await subscriptionService.checkUserSubscription(
         user.id
       );
->>>>>>> cb3d493a
       setSubscriptionStatus(subStatus);
       setSubscription(subStatus.subscription);
-      console.log('✅ AuthContext: Subscription refreshed:', subStatus.hasActiveSubscription ? 'ACTIVE' : 'INACTIVE');
     } catch (error) {
-<<<<<<< HEAD
-      console.error('⚠️ AuthContext: Refresh subscription error:', error);
-=======
       console.error("Refresh subscription error:", error);
->>>>>>> cb3d493a
     }
   };
 
